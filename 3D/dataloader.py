--- conflicted
+++ resolved
@@ -24,12 +24,9 @@
 import os
 import numpy as np
 from argparser import args
-<<<<<<< HEAD
-=======
 
 TRAIN_TESTVAL_SEED = 816
 
->>>>>>> 70205df7
 if args.keras_api:
     import keras as K
 else:
