#!/usr/bin/env python
# -*- coding: utf-8 -*-
#
# Copyright (c) 2019 Intel Corporation
#
# Licensed under the Apache License, Version 2.0 (the "License");
# you may not use this file except in compliance with the License.
# You may obtain a copy of the License at
#
#    http://www.apache.org/licenses/LICENSE-2.0
#
# Unless required by applicable law or agreed to in writing, software
# distributed under the License is distributed on an "AS IS" BASIS,
# WITHOUT WARRANTIES OR CONDITIONS OF ANY KIND, either express or implied.
# See the License for the specific language governing permissions and
# limitations under the License.
#
# SPDX-License-Identifier: EPL-2.0
#

# Using OpenMPI (https://www.open-mpi.org/software/ompi/v4.0/):
# mpirun -np 4 -H host1,host2 -map-by ppr:1:socket:pe=24 --oversubscribe --report-bindings -mca btl_tcp_if_exclude lo,virbr0,virbr0-nic,enp94s0f1,eno1,eno2 bash run_unet_horovod.sh
#
# mpirun -np 4 -H localhost --map-by ppr:2:socket:pe=10 \
#        --oversubscribe --report-bindings python train_horovod.py
# np :  Number of total processes (workers) = # nodes times # workers per node
# --map-by ppr:2 Processes (workers) per resource = 2 workers per resource
# --map-by socket Resource = socket
# --map-by pe=10 Process elements = 10 cores per worker
# --oversubscribe Allow more than one worker per resource
# --report-bindings Report what nodes/sockets/cores are bound by each worker

#
# Using the Intel MPI:
# mpirun -n 4 -H localhost -ppn 2  -print-rank-map  -genv I_MPI_PIN_DOMAIN=socket  \
#        -genv OMP_NUM_THREADS=24 -genv OMP_PROC_BIND=true \
#        -genv KMP_BLOCKTIME=1  python train_horovod.py
#
#   ppn:  Processes (workers) per node
#   -print-rank-map  Report what nodes/sockets/cores are bound by each worker
#   I_MPI_PIN_DOMAIN=socket pins a worker to a socket
#   -n


<<<<<<< HEAD
=======
import horovod.keras as hvd
>>>>>>> 70205df7

from dataloader import DataGenerator
from model import unet

import datetime
import os
import numpy as np

import tensorflow as tf
<<<<<<< HEAD
from argparser import args
if args.keras_api:
    import keras as K
    import horovod.keras as hvd
else:
    from tensorflow import keras as K
    import horovod.tensorflow.keras as hvd
=======

if args.keras_api:
    import keras as K
else:
    from tensorflow import keras as K
>>>>>>> 70205df7

CHANNELS_LAST = True

hvd.init()

os.environ["TF_CPP_MIN_LOG_LEVEL"] = "2"  # Get rid of the AVX, SSE warnings
os.environ["OMP_NUM_THREADS"] = str(args.intraop_threads)
os.environ["KMP_BLOCKTIME"] = str(args.blocktime)
os.environ["KMP_AFFINITY"] = "granularity=thread,compact,1,0"

if (hvd.rank() == 0):  # Only print on worker 0
    print("Args = {}".format(args))
    print_summary = args.print_model
    verbose = 1

    if CHANNELS_LAST:
       print("Data format = channels_last")
    else:
       print("Data format = channels first")

    # os.system("lscpu")
    #os.system("uname -a")
    print("TensorFlow version: {}".format(tf.__version__))
    print("Intel MKL-DNN is enabled = {}".format(tf.pywrap_tensorflow.IsMklEnabled()))
    print("Keras API version: {}".format(K.__version__))

else:  # Don't print on workers > 0
    print_summary = 0
    verbose = 0
    

# Optimize CPU threads for TensorFlow
CONFIG = tf.ConfigProto(
    inter_op_parallelism_threads=args.interop_threads,
    intra_op_parallelism_threads=args.intraop_threads)

SESS = tf.Session(config=CONFIG)

K.backend.set_session(SESS)

unet_model = unet(use_upsampling=args.use_upsampling,
                  learning_rate=args.lr,
                  n_cl_in=args.number_input_channels,
                  n_cl_out=1,  # single channel (greyscale)
                  feature_maps = args.featuremaps,
                  dropout=0.2,
                  print_summary=args.print_model,
                  channels_last = CHANNELS_LAST)  # channels first or last

opt = hvd.DistributedOptimizer(unet_model.optimizer)

if args.keras_api:
    unet_model.model.compile(optimizer=opt,
                  loss=unet_model.loss,
                  metrics=unet_model.metrics)
else:
    unet_model.compile(optimizer=opt,
                  loss=unet_model.loss,
                  metrics=unet_model.metrics)

if hvd.rank() == 0:
    start_time = datetime.datetime.now()
    print("Started script on {}".format(start_time))

# Save best model to hdf5 file
saved_model_directory = os.path.dirname(args.saved_model)
try:
    os.stat(saved_model_directory)
except:
    os.mkdir(saved_model_directory)

# if os.path.isfile(args.saved_model):
#     model.load_weights(args.saved_model)

checkpoint = K.callbacks.ModelCheckpoint(args.saved_model,
                                         verbose=verbose,
                                         save_best_only=True)

# TensorBoard
tb_logs = K.callbacks.TensorBoard(log_dir=os.path.join(
        saved_model_directory, "tensorboard_logs_worker{}".format(hvd.rank())))

# NOTE:
# Horovod talks about having callbacks for rank 0 and callbacks
# for other ranks. For example, they recommend only doing checkpoints
# and tensorboard on rank 0. However, if there is a signficant time
# to execute tensorboard update or checkpoint update, then
# this might cause an issue with rank 0 not returning in time.
# My thought is that all ranks need to have essentially the same
# time taken for each rank.
callbacks = [
    # Horovod: broadcast initial variable states from
    # rank 0 to all other processes.
    # This is necessary to ensure consistent initialization
    # of all workers when
    # training is started with random weights or
    # restored from a checkpoint.
    hvd.callbacks.BroadcastGlobalVariablesCallback(0),

    # Horovod: average metrics among workers at the end of every epoch.
    #
    # Note: This callback must be in the list before the ReduceLROnPlateau,
    # TensorBoard or other metrics-based callbacks.
    hvd.callbacks.MetricAverageCallback(),

    # Horovod: using `lr = 1.0 * hvd.size()` from the very
    # beginning leads to worse final
    # accuracy. Scale the learning rate
    # `lr = 1.0` ---> `lr = 1.0 * hvd.size()` during
    # the first five epochs. See https://arxiv.org/abs/1706.02677
    # for details.
    hvd.callbacks.LearningRateWarmupCallback(warmup_epochs=3, verbose=verbose),

    # Reduce the learning rate if training plateaus.
    K.callbacks.ReduceLROnPlateau(monitor="val_loss", factor=0.6,
                                  verbose=verbose,
                                  patience=5, min_lr=0.0001)
]

if (hvd.rank() == 0):
    callbacks.append(checkpoint)
    callbacks.append(tb_logs)

training_data_params = {"dim": (args.patch_height, args.patch_width, args.patch_depth),
                        "batch_size": args.bz,
                        "n_in_channels": args.number_input_channels,
                        "n_out_channels": 1,
                        "train_test_split": args.train_test_split,
                        "validate_test_split": args.validate_test_split,
                        "augment": True,
                        "shuffle": True,
                        "seed": hvd.rank()}

training_generator = DataGenerator("train", args.data_path,
                                   **training_data_params)
if (hvd.rank() == 0):
    training_generator.print_info()

validation_data_params = {"dim": (args.patch_height, args.patch_width, args.patch_depth),
                          "batch_size": 1,
                          "n_in_channels": args.number_input_channels,
                          "n_out_channels": 1,
                          "train_test_split": args.train_test_split,
                          "validate_test_split": args.validate_test_split,
                          "augment": False,
                          "shuffle": False,
                          "seed": args.random_seed}
validation_generator = DataGenerator("validate", args.data_path,
                                     **validation_data_params)

if (hvd.rank() == 0):
    validation_generator.print_info()

# Fit the model
# Do at least 3 steps for training and validation
steps_per_epoch = max(3, training_generator.get_length()//(args.bz*hvd.size()))
validation_steps = max(3, validation_generator.get_length()//(args.bz*hvd.size()))

<<<<<<< HEAD
if args.keras_api:
    unet_model.model.fit_generator(training_generator,
                                   steps_per_epoch=steps_per_epoch,
                                   epochs=args.epochs, verbose=verbose,
                                   validation_data=validation_generator,
                                   # validation_steps=validation_steps,
                                   callbacks=callbacks,
                                   max_queue_size=args.num_prefetched_batches,
                                   workers=args.num_data_loaders,
                                   use_multiprocessing=False)  # True)
else:
    unet_model.fit_generator(training_generator,
                                   steps_per_epoch=steps_per_epoch,
                                   epochs=args.epochs, verbose=verbose,
                                   validation_data=validation_generator,
                                   # validation_steps=validation_steps,
                                   callbacks=callbacks,
                                   max_queue_size=args.num_prefetched_batches,
                                   workers=args.num_data_loaders,
                                   use_multiprocessing=False)  # True)
=======
unet_model.model.fit_generator(training_generator,
                    steps_per_epoch=steps_per_epoch,
                    epochs=args.epochs, verbose=verbose,
                    validation_data=validation_generator,
                    validation_steps=validation_steps,
                    callbacks=callbacks,
                    max_queue_size=args.num_prefetched_batches,
                    workers=args.num_data_loaders,
                    use_multiprocessing=False)
>>>>>>> 70205df7

if hvd.rank() == 0:

    """
    Test the final model on test set
    """
    testing_generator = DataGenerator("test", args.data_path,
                                      **validation_data_params)
    testing_generator.print_info()

    m = unet_model.model.evaluate_generator(testing_generator, verbose=1,
                                 max_queue_size=args.num_prefetched_batches,
                                 workers=args.num_data_loaders,
                                 use_multiprocessing=False)

    print("\n\nTest metrics")
    print("============")
    for idx, name in enumerate(unet_model.model.metrics_names):
        print("{} = {:.4f}".format(name, m[idx]))

    print("\n\n")

    stop_time = datetime.datetime.now()
    print("Started script on {}".format(start_time))
    print("Stopped script on {}".format(stop_time))
    print("\nTotal time = {}".format(
        stop_time - start_time))
<|MERGE_RESOLUTION|>--- conflicted
+++ resolved
@@ -41,21 +41,6 @@
 #   I_MPI_PIN_DOMAIN=socket pins a worker to a socket
 #   -n
 
-
-<<<<<<< HEAD
-=======
-import horovod.keras as hvd
->>>>>>> 70205df7
-
-from dataloader import DataGenerator
-from model import unet
-
-import datetime
-import os
-import numpy as np
-
-import tensorflow as tf
-<<<<<<< HEAD
 from argparser import args
 if args.keras_api:
     import keras as K
@@ -63,13 +48,6 @@
 else:
     from tensorflow import keras as K
     import horovod.tensorflow.keras as hvd
-=======
-
-if args.keras_api:
-    import keras as K
-else:
-    from tensorflow import keras as K
->>>>>>> 70205df7
 
 CHANNELS_LAST = True
 
@@ -228,28 +206,6 @@
 steps_per_epoch = max(3, training_generator.get_length()//(args.bz*hvd.size()))
 validation_steps = max(3, validation_generator.get_length()//(args.bz*hvd.size()))
 
-<<<<<<< HEAD
-if args.keras_api:
-    unet_model.model.fit_generator(training_generator,
-                                   steps_per_epoch=steps_per_epoch,
-                                   epochs=args.epochs, verbose=verbose,
-                                   validation_data=validation_generator,
-                                   # validation_steps=validation_steps,
-                                   callbacks=callbacks,
-                                   max_queue_size=args.num_prefetched_batches,
-                                   workers=args.num_data_loaders,
-                                   use_multiprocessing=False)  # True)
-else:
-    unet_model.fit_generator(training_generator,
-                                   steps_per_epoch=steps_per_epoch,
-                                   epochs=args.epochs, verbose=verbose,
-                                   validation_data=validation_generator,
-                                   # validation_steps=validation_steps,
-                                   callbacks=callbacks,
-                                   max_queue_size=args.num_prefetched_batches,
-                                   workers=args.num_data_loaders,
-                                   use_multiprocessing=False)  # True)
-=======
 unet_model.model.fit_generator(training_generator,
                     steps_per_epoch=steps_per_epoch,
                     epochs=args.epochs, verbose=verbose,
@@ -259,8 +215,6 @@
                     max_queue_size=args.num_prefetched_batches,
                     workers=args.num_data_loaders,
                     use_multiprocessing=False)
->>>>>>> 70205df7
-
 if hvd.rank() == 0:
 
     """
